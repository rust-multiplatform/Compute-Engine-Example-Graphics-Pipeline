name: GitLab Mirror

on:
  push:
    branches: ["**"]

jobs:
  gitlab_mirror:
    runs-on: ubuntu-latest

    steps:
    - uses: actions/checkout@v3
    - run: git fetch --unshallow origin
    - run: git fetch --prune --all
<<<<<<< HEAD
    - run: git push --prune https://sakul6499:$GITLAB_TOKEN@gitlab.com/rust-multiplatform/compute-engine-example-graphics-pipeline.git +refs/remotes/origin/*:refs/heads/* +refs/tags/*:refs/tags/*
=======
    - run: git push --prune https://sakul6499:$GITLAB_TOKEN@gitlab.com/rust-multiplatform/compute-engine-template.git +refs/remotes/origin/*:refs/heads/* +refs/tags/*:refs/tags/*
>>>>>>> af35f060
      env:
        GITLAB_TOKEN: ${{ secrets.GITLAB_TOKEN }}<|MERGE_RESOLUTION|>--- conflicted
+++ resolved
@@ -12,10 +12,6 @@
     - uses: actions/checkout@v3
     - run: git fetch --unshallow origin
     - run: git fetch --prune --all
-<<<<<<< HEAD
     - run: git push --prune https://sakul6499:$GITLAB_TOKEN@gitlab.com/rust-multiplatform/compute-engine-example-graphics-pipeline.git +refs/remotes/origin/*:refs/heads/* +refs/tags/*:refs/tags/*
-=======
-    - run: git push --prune https://sakul6499:$GITLAB_TOKEN@gitlab.com/rust-multiplatform/compute-engine-template.git +refs/remotes/origin/*:refs/heads/* +refs/tags/*:refs/tags/*
->>>>>>> af35f060
       env:
         GITLAB_TOKEN: ${{ secrets.GITLAB_TOKEN }}