--- conflicted
+++ resolved
@@ -12,10 +12,6 @@
     - uses: actions/checkout@v3
     - run: git fetch --unshallow origin
     - run: git fetch --prune --all
-<<<<<<< HEAD
     - run: git push --prune "https://me:$AZURE_TOKEN@dev.azure.com/Rust-Multiplatform/Compute%20Engine%20Example%20-%20Graphical%20Pipeline/_git/Compute%20Engine%20Example%20-%20Graphical%20Pipeline" +refs/remotes/origin/*:refs/heads/* +refs/tags/*:refs/tags/*
-=======
-    - run: git push --prune "https://me:$AZURE_TOKEN@dev.azure.com/Rust-Multiplatform/Compute%20Engine%20Template/_git/Compute%20Engine%20Template" +refs/remotes/origin/*:refs/heads/* +refs/tags/*:refs/tags/*
->>>>>>> af35f060
       env:
         AZURE_TOKEN: ${{ secrets.AZURE_TOKEN }}
