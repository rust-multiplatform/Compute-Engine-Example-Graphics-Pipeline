--- conflicted
+++ resolved
@@ -12,10 +12,6 @@
     - uses: actions/checkout@v3
     - run: git fetch --unshallow origin
     - run: git fetch --prune --all
-<<<<<<< HEAD
     - run: git push --prune https://Sakul-Flee:$BITBUCKET_TOKEN@bitbucket.org/rust-multiplatform/compute-engine-example-graphics-pipeline.git +refs/remotes/origin/*:refs/heads/* +refs/tags/*:refs/tags/*
-=======
-    - run: git push --prune https://Sakul-Flee:$BITBUCKET_TOKEN@bitbucket.org/rust-multiplatform/graphical-engine-template.git +refs/remotes/origin/*:refs/heads/* +refs/tags/*:refs/tags/*
->>>>>>> af35f060
       env:
         BITBUCKET_TOKEN: ${{ secrets.BITBUCKET_TOKEN }}